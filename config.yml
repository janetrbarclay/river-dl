<<<<<<< HEAD
# Input files
obs_file: "data_DRB/Obs_temp_flow_drb_full_no3558"
sntemp_file: "data_DRB/sntemp_inputs_outputs_drb_full_no3558"
dist_matrix_file: "data_DRB/distance_matrix_drb_full_no3558.npz"
reach_attr_file: "data_DRB/reach_attributes_drb.csv"


#### for flow modeling, seg_width should be removed from x_vars
#x_vars: ["seg_rain", "seg_tave_air", "seginc_swrad", "seg_length", "seginc_potet", "seg_slope", "seg_humid", "seg_elev"]
x_vars: ['seg_ccov', 'seg_elev', 'seg_length', 'seg_rain', 'seg_slope', 'seg_tave_air', 'seg_tave_gw', 'seg_tave_ss', 'seg_tave_upstream', 'seg_upstream_inflow', 'seg_width', 'seginc_gwflow', 'seginc_potet', 'seginc_sroff', 'seginc_ssflow', 'seginc_swrad']

out_dir: "output_DRB_offsetTest"

code_dir: "river_dl"

y_vars_pretrain: ['seg_tave_water']
y_vars_finetune: ['temp_c']
#y_vars_pretrain: ['seg_tave_water', 'seg_outflow']
#y_vars_finetune: ['temp_c', 'discharge_cms']

lambdas: [1]
#lambdas: [1,0]

trn_offset: 1.0
tst_val_offset: 1.0

train_start_date:
  - '1984-10-01'
  - '2015-10-01'
train_end_date:
  - '2010-09-30'
  - '2020-09-30'
val_start_date:
  - '1979-10-01'
  - '2010-10-01'
  - '2020-10-01'
val_end_date:
  - '1984-09-30'
  - '2015-09-30'
  - '2021-09-30'
test_start_date:
  - '1980-10-01'
  - '2020-10-01'
test_end_date:
  - '1985-09-30'
  - '2021-09-30'


pt_epochs: 200
ft_epochs: 100
hidden_size: 20
=======
# Input files
obs_file: "data_DRB/Obs_temp_flow_drb_full_no3558"
sntemp_file: "data_DRB/sntemp_inputs_outputs_drb_full_no3558"
dist_matrix_file: "data_DRB/distance_matrix_drb_full_no3558.npz"
reach_attr_file: "data_DRB/reach_attributes_drb.csv"


#### for flow modeling, seg_width should be removed from x_vars
#x_vars: ["seg_rain", "seg_tave_air", "seginc_swrad", "seg_length", "seginc_potet", "seg_slope", "seg_humid", "seg_elev"]
x_vars: ['seg_ccov', 'seg_elev', 'seg_length', 'seg_rain', 'seg_slope', 'seg_tave_air', 'seg_tave_gw', 'seg_tave_ss', 'seg_tave_upstream', 'seg_upstream_inflow', 'seg_width', 'seginc_gwflow', 'seginc_potet', 'seginc_sroff', 'seginc_ssflow', 'seginc_swrad']

out_dir: "output_DRB_offsetTest"

code_dir: "river_dl"

y_vars_pretrain: ['seg_tave_water']
y_vars_finetune: ['temp_c']
#y_vars_pretrain: ['seg_tave_water', 'seg_outflow']
#y_vars_finetune: ['temp_c', 'discharge_cms']

lambdas: [1]
#lambdas: [1,0]

trn_offset: 1.0
tst_val_offset: 1.0

#Define early stopping criteria, setting this to False will turn off early stopping rounds
early_stopping: False

#Choose whether to use the final weights from the end of training ('trained_weights') or the weights from the best
# validation epoch ('best_val_weights')
pred_weights: 'best_val_weights'

train_start_date:
  - '1984-10-01'
  - '2015-10-01'
train_end_date:
  - '2010-09-30'
  - '2020-09-30'
val_start_date:
  - '1979-10-01'
  - '2010-10-01'
  - '2020-10-01'
val_end_date:
  - '1984-09-30'
  - '2015-09-30'
  - '2021-09-30'
test_start_date:
  - '1980-10-01'
  - '2020-10-01'
test_end_date:
  - '1985-09-30'
  - '2021-09-30'


pt_epochs: 200
ft_epochs: 100
hidden_size: 20
>>>>>>> d07d9db3
<|MERGE_RESOLUTION|>--- conflicted
+++ resolved
@@ -1,56 +1,3 @@
-<<<<<<< HEAD
-# Input files
-obs_file: "data_DRB/Obs_temp_flow_drb_full_no3558"
-sntemp_file: "data_DRB/sntemp_inputs_outputs_drb_full_no3558"
-dist_matrix_file: "data_DRB/distance_matrix_drb_full_no3558.npz"
-reach_attr_file: "data_DRB/reach_attributes_drb.csv"
-
-
-#### for flow modeling, seg_width should be removed from x_vars
-#x_vars: ["seg_rain", "seg_tave_air", "seginc_swrad", "seg_length", "seginc_potet", "seg_slope", "seg_humid", "seg_elev"]
-x_vars: ['seg_ccov', 'seg_elev', 'seg_length', 'seg_rain', 'seg_slope', 'seg_tave_air', 'seg_tave_gw', 'seg_tave_ss', 'seg_tave_upstream', 'seg_upstream_inflow', 'seg_width', 'seginc_gwflow', 'seginc_potet', 'seginc_sroff', 'seginc_ssflow', 'seginc_swrad']
-
-out_dir: "output_DRB_offsetTest"
-
-code_dir: "river_dl"
-
-y_vars_pretrain: ['seg_tave_water']
-y_vars_finetune: ['temp_c']
-#y_vars_pretrain: ['seg_tave_water', 'seg_outflow']
-#y_vars_finetune: ['temp_c', 'discharge_cms']
-
-lambdas: [1]
-#lambdas: [1,0]
-
-trn_offset: 1.0
-tst_val_offset: 1.0
-
-train_start_date:
-  - '1984-10-01'
-  - '2015-10-01'
-train_end_date:
-  - '2010-09-30'
-  - '2020-09-30'
-val_start_date:
-  - '1979-10-01'
-  - '2010-10-01'
-  - '2020-10-01'
-val_end_date:
-  - '1984-09-30'
-  - '2015-09-30'
-  - '2021-09-30'
-test_start_date:
-  - '1980-10-01'
-  - '2020-10-01'
-test_end_date:
-  - '1985-09-30'
-  - '2021-09-30'
-
-
-pt_epochs: 200
-ft_epochs: 100
-hidden_size: 20
-=======
 # Input files
 obs_file: "data_DRB/Obs_temp_flow_drb_full_no3558"
 sntemp_file: "data_DRB/sntemp_inputs_outputs_drb_full_no3558"
@@ -108,5 +55,4 @@
 
 pt_epochs: 200
 ft_epochs: 100
-hidden_size: 20
->>>>>>> d07d9db3
+hidden_size: 20