<<<<<<< HEAD
# Input files
obs_flow: "DRB_data/obs_flow_subset"
obs_temp: "DRB_data/obs_temp_subset"
sntemp_file: "DRB_data/uncal_sntemp_input_output_subset"
catchment_attr: "DRB_data/seg_attr_drb.feather"
dist_matrix: "DRB_data/distance_matrix_subset.npz"

out_dir: "DRB_output_subset_test_scale"
code_dir: "river_dl"

x_vars: ["seg_rain", "seg_tave_air", "seginc_swrad", "seg_length", "seginc_potet", "seg_slope", "seg_humid", "seg_elev"]
gw_vars: ['Ar_obs','delPhi_obs','air_phi','air_amp','sin_wt','cos_wt']
primary_variable: "temp"
lamb: 0.5
#lamb2 and lamb3 are hyper params for weighting the rmses of Ar (amplitude ratio) and deltaPhi (phase difference)
lamb2: 2
lamb3: 0.1

#anything other than GW (case insensitive) will use the standard loss function (rmse of temp & rmse of flow)
loss_type: "GW"


train_start_date:
  - '1985-10-01'
  - '2016-10-01'
train_end_date:
  - '2006-09-30'
  - '2020-09-30'
val_start_date: '2006-10-01'
val_end_date: '2016-09-30'
test_start_date:
  - '1980-10-01'
  - '2020-10-01'
test_end_date:
  - '1985-09-30'
  - '2021-09-30'

pt_epochs: 2
ft_epochs: 1
=======
# Input files
obs_flow: "../drb-dl-model/data/in/obs_flow_subset"
obs_temp: "../drb-dl-model/data/in/obs_temp_subset"
sntemp_file: "../drb-dl-model/data/in/uncal_sntemp_input_output_subset"
dist_matrix: "../drb-dl-model/data/in/distance_matrix_subset.npz"

out_dir: "test_val_functionality"
code_dir: "/home/jsadler/river-dl/river_dl"

x_vars: ["seg_rain", "seg_tave_air", "seginc_swrad", "seg_length", "seginc_potet", "seg_slope", "seg_humid", "seg_elev"]
primary_variable: "flow"
lambdas: [100, 100]

train_start_date:
  - '1985-10-01'
  - '2016-10-01'
train_end_date:
  - '2006-09-30'
  - '2020-09-30'
val_start_date: '2006-10-01'
val_end_date: '2016-09-30'
test_start_date:
  - '1980-10-01'
  - '2020-10-01'
test_end_date:
  - '1985-09-30'
  - '2021-09-30'

pt_epochs: 1
ft_epochs: 1
>>>>>>> ec2d9b97
hidden_size: 20<|MERGE_RESOLUTION|>--- conflicted
+++ resolved
@@ -1,73 +1,40 @@
-<<<<<<< HEAD
-# Input files
-obs_flow: "DRB_data/obs_flow_subset"
-obs_temp: "DRB_data/obs_temp_subset"
-sntemp_file: "DRB_data/uncal_sntemp_input_output_subset"
-catchment_attr: "DRB_data/seg_attr_drb.feather"
-dist_matrix: "DRB_data/distance_matrix_subset.npz"
-
-out_dir: "DRB_output_subset_test_scale"
-code_dir: "river_dl"
-
-x_vars: ["seg_rain", "seg_tave_air", "seginc_swrad", "seg_length", "seginc_potet", "seg_slope", "seg_humid", "seg_elev"]
-gw_vars: ['Ar_obs','delPhi_obs','air_phi','air_amp','sin_wt','cos_wt']
-primary_variable: "temp"
-lamb: 0.5
-#lamb2 and lamb3 are hyper params for weighting the rmses of Ar (amplitude ratio) and deltaPhi (phase difference)
-lamb2: 2
-lamb3: 0.1
-
-#anything other than GW (case insensitive) will use the standard loss function (rmse of temp & rmse of flow)
-loss_type: "GW"
-
-
-train_start_date:
-  - '1985-10-01'
-  - '2016-10-01'
-train_end_date:
-  - '2006-09-30'
-  - '2020-09-30'
-val_start_date: '2006-10-01'
-val_end_date: '2016-09-30'
-test_start_date:
-  - '1980-10-01'
-  - '2020-10-01'
-test_end_date:
-  - '1985-09-30'
-  - '2021-09-30'
-
-pt_epochs: 2
-ft_epochs: 1
-=======
-# Input files
-obs_flow: "../drb-dl-model/data/in/obs_flow_subset"
-obs_temp: "../drb-dl-model/data/in/obs_temp_subset"
-sntemp_file: "../drb-dl-model/data/in/uncal_sntemp_input_output_subset"
-dist_matrix: "../drb-dl-model/data/in/distance_matrix_subset.npz"
-
-out_dir: "test_val_functionality"
-code_dir: "/home/jsadler/river-dl/river_dl"
-
-x_vars: ["seg_rain", "seg_tave_air", "seginc_swrad", "seg_length", "seginc_potet", "seg_slope", "seg_humid", "seg_elev"]
-primary_variable: "flow"
-lambdas: [100, 100]
-
-train_start_date:
-  - '1985-10-01'
-  - '2016-10-01'
-train_end_date:
-  - '2006-09-30'
-  - '2020-09-30'
-val_start_date: '2006-10-01'
-val_end_date: '2016-09-30'
-test_start_date:
-  - '1980-10-01'
-  - '2020-10-01'
-test_end_date:
-  - '1985-09-30'
-  - '2021-09-30'
-
-pt_epochs: 1
-ft_epochs: 1
->>>>>>> ec2d9b97
-hidden_size: 20+# Input files
+obs_flow: "DRB_data/obs_flow_subset"
+obs_temp: "DRB_data/obs_temp_subset"
+sntemp_file: "DRB_data/uncal_sntemp_input_output_subset"
+dist_matrix: "DRB_data/distance_matrix_subset.npz"
+
+out_dir: "DRB_output_subset_test_scale"
+code_dir: "river_dl"
+
+x_vars: ["seg_rain", "seg_tave_air", "seginc_swrad", "seg_length", "seginc_potet", "seg_slope", "seg_humid", "seg_elev"]
+gw_vars: ['Ar_obs','delPhi_obs','air_phi','air_amp','sin_wt','cos_wt']
+primary_variable: "temp"
+lambas: [100,100]
+#lamb2 and lamb3 are hyper params for weighting the rmses of Ar (amplitude ratio) and deltaPhi (phase difference)
+lamb2: 2
+lamb3: 0.1
+
+#anything other than GW (case insensitive) will use the standard loss function (rmse of temp & rmse of flow)
+loss_type: "GW"
+
+
+train_start_date:
+  - '1985-10-01'
+  - '2016-10-01'
+train_end_date:
+  - '2006-09-30'
+  - '2020-09-30'
+val_start_date: '2006-10-01'
+val_end_date: '2016-09-30'
+test_start_date:
+  - '1980-10-01'
+  - '2020-10-01'
+test_end_date:
+  - '1985-09-30'
+  - '2021-09-30'
+
+pt_epochs: 2
+ft_epochs: 1
+hidden_size: 20
+