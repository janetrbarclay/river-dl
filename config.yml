--- conflicted
+++ resolved
@@ -1,54 +1,46 @@
-# Input files
-obs_file: "data_DRB/obs_temp_full_prior"
-sntemp_file: "data_DRB/uncal_sntemp_input_output_prior"
-dist_matrix: "data_DRB/distance_matrix.npz"
-
-<<<<<<< HEAD
-out_dir: "output_DRB_test_all_2020_cli_priorInputs"
-=======
-
-out_dir: "output_DRB_test_master_single_priorInputs"
->>>>>>> 2fdc919f
-
-code_dir: "river_dl"
-
-x_vars: ["seg_rain", "seg_tave_air", "seginc_swrad", "seg_length", "seginc_potet", "seg_slope", "seg_humid", "seg_elev"]
-
-y_vars_pretrain: ['seg_tave_water']
-#y_vars_pretrain: ['seg_tave_water', 'seg_outflow']
-
-y_vars_finetune: ['temp_c']
-#y_vars_finetune: ['temp_c', 'discharge_cms']
-
-lambdas: [1]
-#lambdas: [1,0]
-
-
-train_start_date:
-  - '1984-10-01'
-  - '2015-10-01'
-train_end_date:
-  - '2010-09-30'
-  - '2020-09-30'
-val_start_date:
-  - '1979-10-01'
-  - '2010-10-01'
-  - '2020-10-01'
-val_end_date:
-  - '1984-09-30'
-  - '2015-09-30'
-  - '2021-09-30'
-test_start_date:
-  - '1980-10-01'
-  - '2020-10-01'
-test_end_date:
-  - '1985-09-30'
-  - '2021-09-30'
-
-<<<<<<< HEAD
-=======
-
->>>>>>> 2fdc919f
-pt_epochs: 200
-ft_epochs: 100
-hidden_size: 20
+# Input files
+obs_file: "data_DRB/obs_temp_full_prior"
+sntemp_file: "data_DRB/uncal_sntemp_input_output_prior"
+dist_matrix: "data_DRB/distance_matrix.npz"
+
+
+out_dir: "output_DRB_test_master_single_priorInputs"
+
+code_dir: "river_dl"
+
+x_vars: ["seg_rain", "seg_tave_air", "seginc_swrad", "seg_length", "seginc_potet", "seg_slope", "seg_humid", "seg_elev"]
+
+y_vars_pretrain: ['seg_tave_water']
+#y_vars_pretrain: ['seg_tave_water', 'seg_outflow']
+
+y_vars_finetune: ['temp_c']
+#y_vars_finetune: ['temp_c', 'discharge_cms']
+
+lambdas: [1]
+#lambdas: [1,0]
+
+
+train_start_date:
+  - '1984-10-01'
+  - '2015-10-01'
+train_end_date:
+  - '2010-09-30'
+  - '2020-09-30'
+val_start_date:
+  - '1979-10-01'
+  - '2010-10-01'
+  - '2020-10-01'
+val_end_date:
+  - '1984-09-30'
+  - '2015-09-30'
+  - '2021-09-30'
+test_start_date:
+  - '1980-10-01'
+  - '2020-10-01'
+test_end_date:
+  - '1985-09-30'
+  - '2021-09-30'
+
+pt_epochs: 200
+ft_epochs: 100
+hidden_size: 20