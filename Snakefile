--- conflicted
+++ resolved
@@ -1,334 +1,201 @@
-<<<<<<< HEAD
-import os
-
-from river_dl.preproc_utils import prep_data
-from river_dl.evaluate import combined_metrics
-from river_dl.postproc_utils import plot_obs
-from river_dl.predict import predict_from_io_data
-from river_dl.train import train_model
-from river_dl.gw_utils import prep_annual_signal_data, calc_pred_ann_temp,calc_gw_metrics
-
-out_dir = config['out_dir']
-code_dir = config['code_dir']
-
-rule all:
-    input:
-        expand("{outdir}/{metric_type}_metrics.csv",
-                outdir=out_dir,
-                metric_type=['overall', 'month', 'reach', 'month_reach'],
-        ),
-        expand( "{outdir}/{plt_variable}_{partition}.png",
-                outdir=out_dir,
-                plt_variable=['temp', 'flow'],
-                partition=['trn','val'],
-        ),
-        expand("{outdir}/GW_stats_{partition}.csv",
-                outdir=out_dir,
-                partition=['trn', 'tst','val']
-        ),
-        expand("{outdir}/GW_summary.csv", outdir=out_dir
-        ),
-        
-
-rule prep_io_data:
-    input:
-         config['obs_temp'],
-         config['obs_flow'],
-         config['sntemp_file'],
-         config['dist_matrix'],
-    output:
-        "{outdir}/prepped.npz"
-    run:
-        prep_data(input[0], input[1], input[2], input[3],
-                  x_vars=config['x_vars'],
-                  catch_prop_file=None,
-                  exclude_file=None,
-                  train_start_date=config['train_start_date'],
-                  train_end_date=config['train_end_date'],
-                  val_start_date=config['val_start_date'],
-                  val_end_date=config['val_end_date'],
-                  test_start_date=config['test_start_date'],
-                  test_end_date=config['test_end_date'],
-                  primary_variable=config['primary_variable'],
-                  log_q=False, segs=None,
-                  out_file=output[0])
-                  
-                   
-                  
-                  
-                  
-rule prep_ann_temp:
-    input:
-         config['obs_temp'],
-         config['sntemp_file'],
-         "{outdir}/prepped.npz",
-    output:
-        "{outdir}/prepped_withGW.npz",
-        "{outdir}/GW.npz",
-    run:
-        prep_annual_signal_data(input[0], input[1], input[2],
-                  train_start_date=config['train_start_date'],
-                  train_end_date=config['train_end_date'],
-                  val_start_date=config['val_start_date'],
-                  val_end_date=config['val_end_date'],
-                  test_start_date=config['test_start_date'],
-                  test_end_date=config['test_end_date'], 
-                  gwVarList = config['gw_vars'],
-                  out_file=output[0],
-                  out_file2=output[1])
-
-# use "train" if wanting to use GPU on HPC
-#rule train:
-#    input:
-#        "{outdir}/prepped_withGW.npz"
-#    output:
-#        directory("{outdir}/trained_weights/"),
-#        directory("{outdir}/pretrained_weights/"),
-#    params:
-#        # getting the base path to put the training outputs in
-#        # I omit the last slash (hence '[:-1]' so the split works properly
-#        run_dir=lambda wildcards, output: os.path.split(output[0][:-1])[0],
-#        pt_epochs=config['pt_epochs'],
-#        ft_epochs=config['ft_epochs'],
-#        lamb=config['lamb'],
-#        lamb2=config['lamb2'],
-#        lamb3=config['lamb3'],
-#        loss = config['loss_type'],
-#    shell:
-#        """
-#        module load analytics cuda10.1/toolkit/10.1.105 
-#        run_training -e /home/jbarclay/.conda/envs/rgcn --no-node-list "python {code_dir}/train_model.py -o {params.run_dir} -i {input[0]} -p {params.pt_epochs} -f {params.ft_epochs} --lamb {params.lamb} --lamb2 {params.lamb2} --lamb3 {params.lamb3} --model rgcn --loss {params.loss} -s 135"
-#        """
- 
-# use "train_model" if wanting to use CPU or local GPU
-rule train_model_local_or_cpu:
-    input:
-        "{outdir}/prepped_withGW.npz"
-    output:
-        directory("{outdir}/trained_weights/"),
-        directory("{outdir}/pretrained_weights/"),
-    params:
-        # getting the base path to put the training outputs in
-        # I omit the last slash (hence '[:-1]' so the split works properly
-        run_dir=lambda wildcards, output: os.path.split(output[0][:-1])[0],
-    run:
-        train_model(input[0], config['pt_epochs'], config['ft_epochs'], config['hidden_size'],
-                    params.run_dir, model_type='rgcn', loss_type=config['loss_type'], lamb=config['lamb'], lamb2=config['lamb2'],lamb3=config['lamb3'])
-
-
-rule make_predictions:
-    input:
-        "{outdir}/trained_weights/",
-        "{outdir}/prepped.npz"
-    output:
-        "{outdir}/{partition}_preds.feather",
-    group: 'train_predict_evaluate'
-    run:
-        model_dir = input[0] + '/'
-        predict_from_io_data(model_type='rgcn', model_weights_dir=model_dir,
-                             hidden_size=config['hidden_size'], io_data=input[1],
-                             partition=wildcards.partition, outfile=output[0],
-                             logged_q=False)
-
-def get_grp_arg(wildcards):
-    if wildcards.metric_type == 'overall':
-        return None
-    elif wildcards.metric_type == 'month':
-        return 'month'
-    elif wildcards.metric_type == 'reach':
-        return 'seg_id_nat'
-    elif wildcards.metric_type == 'month_reach':
-        return ['seg_id_nat', 'month']
-        
-
-rule combine_metrics:
-    input:
-         config['obs_temp'],
-         config['obs_flow'],
-         "{outdir}/trn_preds.feather",
-         "{outdir}/val_preds.feather"
-    output:
-         "{outdir}/{metric_type}_metrics.csv"
-    group: 'train_predict_evaluate'
-    params:
-        grp_arg = get_grp_arg
-    run:
-        combined_metrics(obs_temp=input[0],
-                         obs_flow=input[1],
-                         pred_trn=input[2],
-                         pred_val=input[3],
-                         group=params.grp_arg,
-                         outfile=output[0])
-
-                         
-rule plot_prepped_data:
-    input:
-        "{outdir}/prepped.npz",
-    output:
-        "{outdir}/{variable}_{partition}.png",
-    run:
-        plot_obs(input[0], wildcards.variable, output[0],
-                 partition=wildcards.partition)
-
-                 
-rule compile_pred_GW_stats:
-    input:
-        "{outdir}/GW.npz",
-        "{outdir}/trn_preds.feather",
-        "{outdir}/tst_preds.feather",
-        "{outdir}/val_preds.feather"
-    output:
-        "{outdir}/GW_stats_trn.csv",
-        "{outdir}/GW_stats_tst.csv",
-        "{outdir}/GW_stats_val.csv",
-    run: 
-        calc_pred_ann_temp(input[0],input[1],input[2], input[3], output[0], output[1], output[2])
-        
-rule calc_gw_summary_metrics:
-    input:
-        "{outdir}/GW_stats_trn.csv",
-        "{outdir}/GW_stats_tst.csv",
-        "{outdir}/GW_stats_val.csv",
-    output:
-        "{outdir}/GW_summary.csv",
-        "{outdir}/GW_scatter.png",
-        "{outdir}/GW_boxplot.png",
-    run:
-        calc_gw_metrics(input[0],input[1],input[2],output[0], output[1], output[2])
-        
-=======
-import os
-
-from river_dl.preproc_utils import prep_data
-from river_dl.evaluate import combined_metrics
-from river_dl.postproc_utils import plot_obs
-from river_dl.predict import predict_from_io_data
-from river_dl.train import train_model
-from river_dl import loss_functions as lf
-
-out_dir = config['out_dir']
-code_dir = config['code_dir']
-loss_function = lf.multitask_rmse(config['lambdas'])
-
-rule all:
-    input:
-        expand("{outdir}/{metric_type}_metrics.csv",
-                outdir=out_dir,
-                metric_type=['overall', 'month', 'reach', 'month_reach'],
-        ),
-
-rule prep_io_data:
-    input:
-         config['obs_temp'],
-         config['obs_flow'],
-         config['sntemp_file'],
-         config['dist_matrix'],
-    output:
-        "{outdir}/prepped.npz"
-    run:
-        prep_data(input[0], input[1], input[2], input[3],
-                  x_vars=config['x_vars'],
-                  catch_prop_file=None,
-                  exclude_file=None,
-                  train_start_date=config['train_start_date'],
-                  train_end_date=config['train_end_date'],
-                  val_start_date=config['val_start_date'],
-                  val_end_date=config['val_end_date'],
-                  test_start_date=config['test_start_date'],
-                  test_end_date=config['test_end_date'],
-                  primary_variable=config['primary_variable'],
-                  log_q=False, segs=None,
-                  out_file=output[0])
-
-
-# use "train" if wanting to use GPU on HPC
-# rule train:
-#    input:
-#        "{outdir}/prepped.npz"
-#    output:
-#        directory("{outdir}/trained_model/"),
-#        directory("{outdir}/pretrained_model/"),
-#    params:
-#        # getting the base path to put the training outputs in
-#        # I omit the last slash (hence '[:-1]' so the split works properly
-#        run_dir=lambda wildcards, output: os.path.split(output[0][:-1])[0],
-#        pt_epochs=config['pt_epochs'],
-#        ft_epochs=config['ft_epochs'],
-#        lamb=config['lamb'],
-#    shell:
-#        """
-#        module load analytics cuda10.1/toolkit/10.1.105 
-#        run_training -e /home/jsadler/.conda/envs/rgcn --no-node-list "python {code_dir}/train_model.py -o {params.run_dir} -i {input[0]} -p {params.pt_epochs} -f {params.ft_epochs} --lambdas {params.lamb} --loss_func multitask_rmse --model rgcn -s 135"
-#        """
-
-
-# use "train_model" if wanting to use CPU or local GPU
-rule train_model_local_or_cpu:
-    input:
-        "{outdir}/prepped.npz"
-    output:
-        directory("{outdir}/trained_weights/"),
-        directory("{outdir}/pretrained_weights/"),
-    params:
-        # getting the base path to put the training outputs in
-        # I omit the last slash (hence '[:-1]' so the split works properly
-        run_dir=lambda wildcards, output: os.path.split(output[0][:-1])[0],
-    run:
-        train_model(input[0], config['pt_epochs'], config['ft_epochs'], config['hidden_size'],
-                    loss_func=loss_function, out_dir=params.run_dir, model_type='rgcn', num_tasks=2)
-
-rule make_predictions:
-    input:
-        "{outdir}/trained_weights/",
-        "{outdir}/prepped.npz"
-    output:
-        "{outdir}/{partition}_preds.feather",
-    group: 'train_predict_evaluate'
-    run:
-        model_dir = input[0] + '/'
-        predict_from_io_data(model_type='rgcn', model_weights_dir=model_dir,
-                             hidden_size=config['hidden_size'], io_data=input[1],
-                             partition=wildcards.partition, outfile=output[0],
-                             logged_q=False, num_tasks=2)
-
-
-def get_grp_arg(wildcards):
-    if wildcards.metric_type == 'overall':
-        return None
-    elif wildcards.metric_type == 'month':
-        return 'month'
-    elif wildcards.metric_type == 'reach':
-        return 'seg_id_nat'
-    elif wildcards.metric_type == 'month_reach':
-        return ['seg_id_nat', 'month']
-
-
-rule combine_metrics:
-    input:
-         config['obs_temp'],
-         config['obs_flow'],
-         "{outdir}/trn_preds.feather",
-         "{outdir}/val_preds.feather"
-    output:
-         "{outdir}/{metric_type}_metrics.csv"
-    group: 'train_predict_evaluate'
-    params:
-        grp_arg = get_grp_arg
-    run:
-        combined_metrics(obs_temp=input[0],
-                         obs_flow=input[1],
-                         pred_trn=input[2],
-                         pred_val=input[3],
-                         group=params.grp_arg,
-                         outfile=output[0])
-
-
-rule plot_prepped_data:
-    input:
-        "{outdir}/prepped.npz",
-    output:
-        "{outdir}/{variable}_{partition}.png",
-    run:
-        plot_obs(input[0], wildcards.variable, output[0],
-                 partition=wildcards.partition)
->>>>>>> ec2d9b97
+import os
+
+from river_dl.preproc_utils import prep_data
+from river_dl.evaluate import combined_metrics
+from river_dl.postproc_utils import plot_obs
+from river_dl.predict import predict_from_io_data
+from river_dl.train import train_model
+from river_dl import loss_functions as lf
+from river_dl.gw_utils import prep_annual_signal_data, calc_pred_ann_temp,calc_gw_metrics
+
+
+
+out_dir = config['out_dir']
+code_dir = config['code_dir']
+
+loss_function = lf.multitask_rmse(config['lambdas'])
+
+rule all:
+    input:
+        expand("{outdir}/{metric_type}_metrics.csv",
+                outdir=out_dir,
+                metric_type=['overall', 'month', 'reach', 'month_reach'],
+        ),
+#        expand("{outdir}/GW_stats_{partition}.csv",
+#                outdir=out_dir,
+#                partition=['trn', 'tst','val']
+#        ),
+        expand("{outdir}/GW_summary.csv", outdir=out_dir
+        ),
+        
+
+
+rule prep_io_data:
+    input:
+         config['obs_temp'],
+         config['obs_flow'],
+         config['sntemp_file'],
+         config['dist_matrix'],
+    output:
+        "{outdir}/prepped.npz"
+    run:
+        prep_data(input[0], input[1], input[2], input[3],
+                  x_vars=config['x_vars'],
+                  catch_prop_file=None,
+                  exclude_file=None,
+                  train_start_date=config['train_start_date'],
+                  train_end_date=config['train_end_date'],
+                  val_start_date=config['val_start_date'],
+                  val_end_date=config['val_end_date'],
+                  test_start_date=config['test_start_date'],
+                  test_end_date=config['test_end_date'],
+                  primary_variable=config['primary_variable'],
+                  log_q=False, segs=None,
+                  out_file=output[0])
+                 
+                  
+                  
+                  
+rule prep_ann_temp:
+    input:
+         config['obs_temp'],
+         config['sntemp_file'],
+         "{outdir}/prepped.npz",
+    output:
+        "{outdir}/prepped_withGW.npz",
+        "{outdir}/GW.npz",
+    run:
+        prep_annual_signal_data(input[0], input[1], input[2],
+                  train_start_date=config['train_start_date'],
+                  train_end_date=config['train_end_date'],
+                  val_start_date=config['val_start_date'],
+                  val_end_date=config['val_end_date'],
+                  test_start_date=config['test_start_date'],
+                  test_end_date=config['test_end_date'], 
+                  gwVarList = config['gw_vars'],
+                  out_file=output[0],
+                  out_file2=output[1])
+
+# use "train" if wanting to use GPU on HPC
+#rule train:
+#    input:
+#        "{outdir}/prepped_withGW.npz"
+#    output:
+#        directory("{outdir}/trained_weights/"),
+#        directory("{outdir}/pretrained_weights/"),
+#    params:
+#        # getting the base path to put the training outputs in
+#        # I omit the last slash (hence '[:-1]' so the split works properly
+#        run_dir=lambda wildcards, output: os.path.split(output[0][:-1])[0],
+#        pt_epochs=config['pt_epochs'],
+#        ft_epochs=config['ft_epochs'],
+#        lamb=config['lamb'],
+#        lamb2=config['lamb2'],
+#        lamb3=config['lamb3'],
+#        loss = config['loss_type'],
+#    shell:
+#        """
+#        module load analytics cuda10.1/toolkit/10.1.105 
+#        run_training -e /home/jbarclay/.conda/envs/rgcn --no-node-list "python {code_dir}/train_model.py -o {params.run_dir} -i {input[0]} -p {params.pt_epochs} -f {params.ft_epochs} --lamb {params.lamb} --lamb2 {params.lamb2} --lamb3 {params.lamb3} --model rgcn --loss {params.loss} -s 135"
+#        """
+ 
+ 
+# use "train_model" if wanting to use CPU or local GPU
+rule train_model_local_or_cpu:
+    input:
+        "{outdir}/prepped_withGW.npz"
+    output:
+        directory("{outdir}/trained_weights/"),
+        directory("{outdir}/pretrained_weights/"),
+    params:
+        # getting the base path to put the training outputs in
+        # I omit the last slash (hence '[:-1]' so the split works properly
+        run_dir=lambda wildcards, output: os.path.split(output[0][:-1])[0],
+    run:
+        train_model(input[0], config['pt_epochs'], config['ft_epochs'], config['hidden_size'],
+                    loss_func=loss_function, out_dir=params.run_dir, model_type='rgcn', num_tasks=2, loss_type=config['loss_type'], lamb=config['lamb'], lamb2=config['lamb2'],lamb3=config['lamb3'])
+
+
+rule make_predictions:
+    input:
+        "{outdir}/trained_weights/",
+        "{outdir}/prepped.npz"
+    output:
+        "{outdir}/{partition}_preds.feather",
+    group: 'train_predict_evaluate'
+    run:
+        model_dir = input[0] + '/'
+        predict_from_io_data(model_type='rgcn', model_weights_dir=model_dir,
+                             hidden_size=config['hidden_size'], io_data=input[1],
+                             partition=wildcards.partition, outfile=output[0],
+                             logged_q=False, num_tasks=2)
+                             
+        
+                             
+
+def get_grp_arg(wildcards):
+    if wildcards.metric_type == 'overall':
+        return None
+    elif wildcards.metric_type == 'month':
+        return 'month'
+    elif wildcards.metric_type == 'reach':
+        return 'seg_id_nat'
+    elif wildcards.metric_type == 'month_reach':
+        return ['seg_id_nat', 'month']
+
+
+rule combine_metrics:
+    input:
+         config['obs_temp'],
+         config['obs_flow'],
+         "{outdir}/trn_preds.feather",
+         "{outdir}/val_preds.feather"
+    output:
+         "{outdir}/{metric_type}_metrics.csv"
+    group: 'train_predict_evaluate'
+    params:
+        grp_arg = get_grp_arg
+    run:
+        combined_metrics(obs_temp=input[0],
+                         obs_flow=input[1],
+                         pred_trn=input[2],
+                         pred_val=input[3],
+                         group=params.grp_arg,
+                         outfile=output[0])
+
+                         
+rule plot_prepped_data:
+    input:
+        "{outdir}/prepped.npz",
+    output:
+        "{outdir}/{variable}_{partition}.png",
+    run:
+        plot_obs(input[0], wildcards.variable, output[0],
+                 partition=wildcards.partition)
+
+                 
+rule compile_pred_GW_stats:
+    input:
+        "{outdir}/GW.npz",
+        "{outdir}/trn_preds.feather",
+        "{outdir}/tst_preds.feather",
+        "{outdir}/val_preds.feather"
+    output:
+        "{outdir}/GW_stats_trn.csv",
+        "{outdir}/GW_stats_tst.csv",
+        "{outdir}/GW_stats_val.csv",
+    run: 
+        calc_pred_ann_temp(input[0],input[1],input[2], input[3], output[0], output[1], output[2])
+        
+rule calc_gw_summary_metrics:
+    input:
+        "{outdir}/GW_stats_trn.csv",
+        "{outdir}/GW_stats_tst.csv",
+        "{outdir}/GW_stats_val.csv",
+    output:
+        "{outdir}/GW_summary.csv",
+        "{outdir}/GW_scatter.png",
+        "{outdir}/GW_boxplot.png",
+    run:
+        calc_gw_metrics(input[0],input[1],input[2],output[0], output[1], output[2])
+ 