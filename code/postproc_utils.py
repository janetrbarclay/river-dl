--- conflicted
+++ resolved
@@ -83,11 +83,7 @@
     rmse_loss = np.sqrt(sum_squared_errors / num_y_true)
     return rmse_loss
 
-
-<<<<<<< HEAD
-def predict_evaluate(trained_model, io_data, half_tst, tag, outdir, run_tag='',
-                     logged_q=False):
-=======
+  
 def nse(y_true, y_pred):
     """
     compute the nash-sutcliffe model efficiency coefficient
@@ -101,8 +97,8 @@
     return 1 - (numerator/denominator)
 
 
-def predict_evaluate(trained_model, io_data, half_tst, tag, run_tag, outdir):
->>>>>>> 92dc6862
+def predict_evaluate(trained_model, io_data, half_tst, tag, outdir, run_tag='',
+                     logged_q=False):
     """
     use trained model to make predictions and then evaluate those predictions.
     nothing is returned but three files are saved an rmse_flow, rmse_temp, and
