--- conflicted
+++ resolved
@@ -242,7 +242,6 @@
     return weights
 
 
-<<<<<<< HEAD
 def reduce_training_data(data_file, train_start_date='1980-10-01',
                          train_end_date='2004-09-30', reduce_amount=0,
                          out_file=None):
@@ -253,19 +252,12 @@
     :param train_end_date: [str] date (fmt YYYY-MM-DD) for when training data
     ends
     :param data_file: [str] path to the observations data file
-=======
-def reduce_training_data(training_data_file, reduce_amount, out_file=None):
-    """
-    artificially reduce the amount of training data in the training dataset
-    :param training_data_file: [str] path to the training observations data file
->>>>>>> 6df4743b
     :param reduce_amount: [float] fraction to reduce the training data by.
     For example, if 0.9, a random 90% of the training data will be set to nan
     :param out_file: [str] file to which the reduced dataset will be written
     :return: [xarray dataset] updated weights (nan where reduced)
     """
     # read in an convert to dataframe
-<<<<<<< HEAD
     ds = xr.open_zarr(data_file)
     df = ds.to_dataframe()
     idx = pd.IndexSlice
@@ -273,13 +265,6 @@
     non_null = df_trn[df_trn.notnull()]
     reduce_idx = non_null.sample(frac=reduce_amount).index
     df.loc[reduce_idx] = np.nan
-=======
-    ds = xr.open_zarr(training_data_file)
-    df = ds.to_dataframe()
-    non_null = df[df.notnull()]
-    reduce_idx = non_null.sample(frac=reduce_amount).index
-    df.loc[reduce_idx] = 0
->>>>>>> 6df4743b
     reduced_ds = df.to_xarray()
     if out_file:
         reduced_ds.to_zarr(out_file)
