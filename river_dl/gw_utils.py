import pandas as pd
import numpy as np
import xarray as xr
#import statsmodels.api as sm
from sklearn.linear_model import LinearRegression
from datetime import datetime
import math
from itertools import compress, product
import matplotlib.pyplot as plt
from copy import deepcopy

from river_dl.preproc_utils import separate_trn_tst, read_obs, convert_batch_reshape
from river_dl.evaluate import calc_metrics

def amp_phi (Date, temp, isWater=False, r_thresh=0.8, tempType="obs"):
    """
    calculate the annual signal properties (phase and amplitude) for a temperature times series
    :param Date: vector of dates
    :param temp: vector of temperatures
    :param isWater: boolean indicator if the temp data is water temps (versus air)
    :param r_thresh: minimum R2 for the water linear regressions (otherwise NA is returned for regression coefficients)
    :param tempType: type of temperature "obs" or "pred"
    :returns: amplitude and phase
    """

    # Johnson, Z.C., Johnson, B.G., Briggs, M.A., Snyder, C.D., Hitt, N.P., and Devine, W.D., 2021, Heed the data gap: Guidelines for 
    #using incomplete datasets in annual stream temperature analyses: Ecological Indicators, v. 122, p. 107229, 
    #http://www.sciencedirect.com/science/article/pii/S1470160X20311687.
    # T(t) = T_mean + a*sin(wt) + b*cos(wt)
    
    #A = amplitude of the temp sinusoid (deg C)
    #A = sqrt (a^2 + b^2)
    
    #Phi = phase of the temp sinusoid (radians)
    #Phi = atan (b/a) - in radians
    
    #convert the date to decimal years
    date_decimal = make_decimal_date(Date)
    
    #remove water temps below 1C or above 45C to avoid complex freeze-thaw dynamics near 0 C and because >45C is likely erroneous  
    if isWater:
<<<<<<< HEAD
        temp = [x if x>=1 or np.isnan(x) else 1 for x in temp]
    
=======
        #temp = [x if x >=1 and x<=45 else np.nan for x in temp]
        temp = [x if x>=1 else 1 for x in temp]
>>>>>>> a772398a
    x = [[math.sin(2*math.pi*j),math.cos(2*math.pi*j)] for j in date_decimal]
    





    
    
    try:
        #this solves the regression using stats models, which provides confidence intervals on the coefficients
        #X = sm.add_constant(x) #use this with statsmodel
        #model = sm.OLS(temp,X, missing='drop')
        #results = model.fit()
        
        # this solves the regression using scikit-learn (not on the current import list), which doesn't give confidence intervals
        model = LinearRegression().fit(list(compress(x, np.isfinite(temp))),list(compress(temp, np.isfinite(temp))))
        amp = math.sqrt(model.coef_[0]**2+model.coef_[1]**2)
        phi = math.atan(model.coef_[1]/model.coef_[0])
        Tmean = np.nanmean(temp)
        amp_low=np.nan
        amp_high=np.nan
        phi_low=np.nan
        phi_high = np.nan


        #this is for statsmodels
        #if results.rsquared < r_thresh and isWater and tempType=="obs":
        
        #this is for sklearn
        if model.score(list(compress(x, np.isfinite(temp))),list(compress(temp, np.isfinite(temp)))) < r_thresh and isWater and tempType=="obs":
            amp=np.nan
            phi=np.nan
            amp_low=np.nan
            amp_high=np.nan
            phi_low=np.nan
            phi_high = np.nan

#        else:
#            confInt = np.array(results.conf_int())
#
#            amp = math.sqrt(results.params[1]**2+results.params[2]**2)
#            amp_low = math.sqrt(np.min(abs(confInt[1]))**2+np.min(abs(confInt[2]))**2)
#            amp_high = math.sqrt(np.max(abs(confInt[1]))**2+np.max(abs(confInt[2]))**2)
#
#            phi =math.atan(results.params[2]/results.params[1])
#            phiRange = [math.atan(confInt[2][x]/confInt[1][y]) for x in range(2) for y in range(2)]
#            phi_low = np.min(phiRange)
#            phi_high = np.max(phiRange)


    except:
        amp=np.nan
        phi=np.nan
        amp_low=np.nan
        amp_high=np.nan
        phi_low=np.nan
        phi_high = np.nan
        Tmean = np.nan
    
    return amp, phi, amp_low, amp_high, phi_low, phi_high, Tmean


def annual_temp_stats(thisData, water_temp_pbm_col = 'seg_tave_water_pbm', water_temp_obs_col="seg_tave_water",air_temp_col = 'seg_tave_air', reservoirSegs = []):
    """
    calculate the annual signal properties (phase and amplitude) for temperature times series
    :param thisData: [xr dataset] with time series data of air and water temp for each segment
    :param water_temp_pbm_col: str with the column name of the process-based model predicted water temperatures in degrees C
    :param water_temp_obs_col: str with the column name of the observed water temperatures in degrees C
    :param air_temp_col: str with the column name of the air temperatures in degrees C
    :param reservoirSegs: [] array of segment numbers in / near reservoirs
    :returns: data frame with phase and amplitude of air and observed water temp, along with the
    phase shift and amplitude ratio for each segment, "low" and "high" values are the minimum and maximum 
    property values calculated with coefficient values within the 95th percent confidence interval
    """

    air_amp=[]
    air_amp_low=[]
    air_amp_high=[]
    air_phi=[]
    air_phi_low=[]
    air_phi_high=[]
    water_mean_obs=[]
    water_amp_obs = []
    water_amp_low_obs = []
    water_amp_high_obs = []
    water_phi_obs = []
    water_phi_low_obs = []
    water_phi_high_obs = []
    water_mean_pbm = []
    water_amp_pbm = []
    water_amp_low_pbm = []
    water_amp_high_pbm = []
    water_phi_pbm = []
    water_phi_low_pbm = []
    water_phi_high_pbm = []
   
    #get the phase and amplitude for air and water temps for each segment
    for i in range(len(thisData['seg_id_nat'])):
        thisSeg = thisData['seg_id_nat'][i].data
        waterDF = pd.DataFrame({'date':thisData['date'].values,'tave_water':thisData[water_temp_obs_col][:,i].values})
        #require temps > 1 and <60 C for signal analysis
        waterDF.loc[(waterDF.tave_water<1),"tave_water"]=1
        waterDF.dropna(inplace=True)
        waterDF['waterYear']=waterDF['date'].dt.year 
        waterDF.loc[waterDF['date'].dt.month>=10,"waterYear"]= waterDF.loc[waterDF['date'].dt.month>=10,'date'].dt.year+1
        waterSum = waterDF.loc[~waterDF.tave_water.isnull(),['waterYear','tave_water']].groupby('waterYear',as_index=False).count()
        waterSum=waterSum[waterSum.tave_water>=300]
        waterDF = waterDF[waterDF.waterYear.isin(waterSum.waterYear)]


        thisData = thisData.assign_coords(
    waterYear=('date', [x.year if x.month < 10 else (x.year+1) for x in pd.Series(thisData['date'].values) ]))
        
        
        if waterSum.shape[0]>0 and thisSeg not in reservoirSegs:
            amp, phi, amp_low, amp_high, phi_low, phi_high, Tmean = amp_phi(thisData['date'].values[thisData.waterYear.isin(waterSum.waterYear)],thisData[air_temp_col][:,i].values[thisData.waterYear.isin(waterSum.waterYear)],isWater=False)
            air_amp.append(amp)
            air_amp_low.append(amp_low)
            air_amp_high.append(amp_high)
            air_phi.append(phi)
            air_phi_low.append(phi_low)
            air_phi_high.append(phi_high)

            #get the process-based model (pbm) water temp properties
            amp, phi, amp_low, amp_high, phi_low, phi_high, Tmean = amp_phi(thisData['date'].values[thisData.waterYear.isin(waterSum.waterYear)],thisData[water_temp_pbm_col][:,i].values[thisData.waterYear.isin(waterSum.waterYear)],isWater=True)
            water_amp_pbm.append(amp)
            water_amp_low_pbm.append(amp_low)
            water_amp_high_pbm.append(amp_high)
            water_phi_pbm.append(phi)
            water_phi_low_pbm.append(phi_low)
            water_phi_high_pbm.append(phi_high)
            water_mean_pbm.append(Tmean)


            #get the observed water temp properties
            #ensure sufficient data
            #if np.sum(np.isfinite(thisData[water_temp_obs_col][:,i].values))>(365): #this requires at least 1 yr of data


                
                    ### old code that may be used again for adding additional data requirements for the temp signal analysis
                    #get the longest set of temp records with no gaps >49 days
                    #dateDiff = [0]
                    #dateDiff.extend([int((waterDF.date.iloc[x]-waterDF.date.iloc[x-1])/np.timedelta64(1, 'D')) for x in range(1,waterDF.shape[0])])
                    #waterDF['dateDiff']=dateDiff
                    #if max(dateDiff)>31:
                    #    waterDF['bin']=pd.cut(waterDF.date,bins=waterDF.date.loc[(waterDF.date==np.nanmin(waterDF.date))|(waterDF.dateDiff>50) | (waterDF.dateDiff==0)|(waterDF.date==np.nanmax(waterDF.date))].values, include_lowest=True, labels=False)
                    #    waterSum = waterDF[['date','bin']].groupby('bin',as_index=False).count()
                    #    #keep the longest series
                    #    maxBin = waterSum.bin[waterSum.date==np.max(waterSum.date)].values[0]
                    #    waterDF = waterDF.loc[waterDF.bin==maxBin]

            amp, phi, amp_low, amp_high, phi_low, phi_high, Tmean = amp_phi(waterDF.date.values,waterDF.tave_water.values,isWater=True)
            meanTemp = Tmean

        else:
            amp, phi, amp_low, amp_high, phi_low, phi_high, Tmean = amp_phi(thisData['date'].values,thisData[air_temp_col][:,i].values,isWater=False)
            air_amp.append(amp)
            air_amp_low.append(amp_low)
            air_amp_high.append(amp_high)
            air_phi.append(phi)
            air_phi_low.append(phi_low)
            air_phi_high.append(phi_high)      
            amp = np.nan
            phi = np.nan
            amp_low = np.nan
            amp_high = np.nan
            phi_low = np.nan
            phi_high = np.nan
            water_amp_pbm.append(np.nan)
            water_amp_low_pbm.append(np.nan)
            water_amp_high_pbm.append(np.nan)
            water_phi_pbm.append(np.nan)
            water_phi_low_pbm.append(np.nan)
            water_phi_high_pbm.append(np.nan)
            water_mean_pbm.append(np.nan)
            meanTemp = np.nan
        water_mean_obs.append(meanTemp)
        water_amp_obs.append(amp)
        water_amp_low_obs.append(amp_low)
        water_amp_high_obs.append(amp_high)
        water_phi_obs.append(phi)
        water_phi_low_obs.append(phi_low)
        water_phi_high_obs.append(phi_high)

    Ar_obs = [water_amp_obs[x]/air_amp[x] for x in range(len(water_amp_obs))]
    delPhi_obs = [(air_phi[x]-water_phi_obs[x])*365/(2*math.pi) for x in range(len(water_amp_obs))]
    Ar_low_obs = [water_amp_low_obs[x]/air_amp_high[x] for x in range(len(water_amp_obs))]
    Ar_high_obs = [water_amp_high_obs[x]/air_amp_low[x] for x in range(len(water_amp_obs))]
    
    delPhi_low_obs = [(air_phi_high[x]-water_phi_low_obs[x])*365/(2*math.pi) for x in range(len(water_amp_obs))]
    delPhi_high_obs = [(air_phi_low[x]-water_phi_high_obs[x])*365/(2*math.pi) for x in range(len(water_amp_obs))]
    
    ########################################################
    #these thresholds were set based on analysis in Hare, D.K., Helton, A.M., Johnson, Z.C., Lane, J.W., and Briggs, M.A.,
    #2021, Continental-scale analysis of shallow and deep groundwater contributions to streams: Nature Communications, 
    #v. 12, no. 1, p. 1450, https://doi.org/10.1038/s41467-021-21651-0.

    #Ar is the ratio of the annual amplitude of the stream temp and the annual amplitude of the air temp. 
    #Ar > 1 indicates that the water temperature varies more widely than the air temperature, which would not be expected and suggests a data anomaly. 
    #Therefore Ar > 1.1 is set to NA (along with the corresponding delPhi)
    #remove Ar >1.1
    delPhi_obs=[delPhi_obs[i] if Ar_obs[i] <=1.1 else np.nan for i in range(len(delPhi_obs))]
    Ar_obs = [x if x <= 1.1 else np.nan for x in Ar_obs]
    
    #delPhi is the phase difference between the air temp and the water temp.
    #delPhi < 0 indicates the water warms / cools before the air, which is unexpected and suggests a data anomaly.
    # Therefore delPhi is set to NA when it is less than -10 and to 0 when it is between -10 and 0 (allowing a buffer for imprecision in estimating
    # the delPhi). Ar is also set to NA when delPhi is less than -10.
    #remove delPhi <-10
    Ar_obs = [Ar_obs[i] if delPhi_obs[i] >=-10 else np.nan for i in range(len(Ar_obs))]
    delPhi_obs = [x if x >=-10 else np.nan for x in delPhi_obs]
    
    #reset delPhi -10 to 0
    delPhi_obs = [x if x > 0 else 0 if np.isfinite(x) else np.nan for x in delPhi_obs]
    
    Ar_pbm = [water_amp_pbm[x]/air_amp[x] for x in range(len(water_amp_pbm))]
    delPhi_pbm = [(air_phi[x]-water_phi_pbm[x])*365/(2*math.pi) for x in range(len(water_amp_pbm))]
    
    tempDF = pd.DataFrame({'seg_id_nat':thisData['seg_id_nat'].values, 'air_amp':air_amp,'air_phi':air_phi,'water_amp_obs':water_amp_obs,'water_phi_obs':water_phi_obs,'Ar_obs':Ar_obs,'delPhi_obs':delPhi_obs,'Ar_low_obs':Ar_low_obs, 'Ar_high_obs':Ar_high_obs,'delPhi_low_obs':delPhi_low_obs,'delPhi_high_obs':delPhi_high_obs,'water_amp_pbm':water_amp_pbm,'water_phi_pbm':water_phi_pbm,'Ar_pbm':Ar_pbm,'delPhi_pbm':delPhi_pbm,'Tmean_obs':water_mean_obs, 'Tmean_pbm':water_mean_pbm})
    
    return tempDF

def prep_annual_signal_data(
    obs_temper_file,
    pretrain_file,
    io_data_file,
    train_start_date,
    train_end_date,
    val_start_date,
    val_end_date,
    test_start_date,
    test_end_date,
    out_file=None,
    air_temp_col = 'seg_tave_air',
    water_temp_pbm_col = 'seg_tave_water',
    water_temp_obs_col = 'temp_c',
    segs = None,
    reach_file = None,
    extraResSegments = None,
    gw_loss_type = 'fft',
    trn_offset = 1,
    tst_val_offset = 1
):
    """
    add annual air and water temp signal properties (phase and amplitude to
    the prepped dataset and save a separate GW only dataset
    :param obs_temper_file: [str] temperature observations file (csv)
    :param pretrain_file: [str] the file with the pretraining data (SNTemp data)
    :param io_data_file: [str] the prepped data file
    :param train_start_date, train_end_date, val_start_date,val_end_date,test_start_date,test_end_date: [str]
    the start and end dates of the training, validation, and testing periods
    :param gwVarList: [str] list of groundwater-relevant variables_to_log
    :param out_file: [str] file to where the values will be written
    :param water_temp_pbm_col: str with the column name of the process-based model predicted water temperatures in degrees C
    :param water_temp_obs_col: str with the column name of the observed water temperatures in degrees C
    :param air_temp_col: str with the column name of the air temperatures in degrees C
    :param reach_file: str with the file of reach attributes
    :param gw_loss_type: str with the gw loss method (fft or linalg)
    :param trn_offset: [float] value for the training offset
    :param tst_val_offset: [float] value for the testing and validation offset
    :returns: phase and amplitude of air and observed water temp, along with the
    phase shift and amplitude ratio
    """
    
    gwVarList = ['Ar_obs','delPhi_obs','Tmean_obs','air_phi','air_amp','sin_wt','cos_wt']
    
    #read in the SNTemp data
    ds_pre = xr.open_zarr(pretrain_file)
    
    if segs:
        ds_pre = ds_pre.loc[dict(seg_id_nat=segs)]

    #read in the observed temperature data and join to the SNTemp data
    obs = [ds_pre.sortby(["seg_id_nat","date"])]
    tempFile = xr.open_zarr(obs_temper_file)
    tempFile['seg_id_nat']=tempFile['seg_id_nat'].astype(int)
    obs.append(tempFile)
    
    #using an outer join keeps all data, but requires the assumption that the air temp properties from PRMS (WY1981 - 2016) were valid for WY 2017-2020
    obs=xr.merge(obs,join="left")
    obs=obs[[air_temp_col,water_temp_pbm_col,water_temp_obs_col]]
    obs = obs.rename({water_temp_pbm_col: "seg_tave_water_pbm"})
    obs = obs.rename({water_temp_obs_col: "seg_tave_water"})
    if reach_file:
        reachDF = pd.read_csv(reach_file)
        reservoirSegs = reachDF.seg_id_nat.loc[reachDF.reach_class.isin(['contains_reservoir','downstream of reservoir (1)','downstream of reservoir (2)','reservoir_inlet_reach','reservoir_outlet_reach','within_reservoir'])].values
        #seg_id_nat isn't included in the reservoir csv as of 1/6/2022
        if extraResSegments:
            reservoirSegs = np.append(reservoirSegs,extraResSegments)

    else:
        reservoirSegs = []

    #split into testing and training
    obs_trn, obs_val, obs_tst = separate_trn_tst(obs, 'date',train_start_date,
        train_end_date,
        val_start_date,
        val_end_date,
        test_start_date,
        test_end_date)

    #get the annual signal properties for the training, validation, and testing data
    GW_trn = annual_temp_stats(obs_trn, reservoirSegs=reservoirSegs)
    GW_tst = annual_temp_stats(obs_tst, reservoirSegs=reservoirSegs)
    GW_val = annual_temp_stats(obs_val, reservoirSegs=reservoirSegs)

    
    #scale the Ar_obs & delPhi_obs
    GW_trn_scale = deepcopy(GW_trn)
    GW_trn_scale['Ar_obs'] = (GW_trn['Ar_obs']-np.nanmean(GW_trn['Ar_obs']))/np.nanstd(GW_trn['Ar_obs'])
    GW_trn_scale['delPhi_obs'] = (GW_trn['delPhi_obs']-np.nanmean(GW_trn['delPhi_obs']))/np.nanstd(GW_trn['delPhi_obs'])
    GW_trn_scale['Tmean_obs'] = (GW_trn['Tmean_obs']-np.nanmean(GW_trn['Tmean_obs']))/np.nanstd(GW_trn['Tmean_obs'])
    
    GW_val_scale = deepcopy(GW_val)
    GW_val_scale['Ar_obs'] = (GW_val_scale['Ar_obs']-np.nanmean(GW_trn['Ar_obs']))/np.nanstd(GW_trn['Ar_obs'])
    GW_val_scale['delPhi_obs'] = (GW_val_scale['delPhi_obs']-np.nanmean(GW_trn['delPhi_obs']))/np.nanstd(GW_trn['delPhi_obs'])
    GW_val_scale['Tmean_obs'] = (GW_val_scale['Tmean_obs']-np.nanmean(GW_trn['Tmean_obs']))/np.nanstd(GW_trn['Tmean_obs'])
    
    GW_tst_scale = deepcopy(GW_tst)
    GW_tst_scale['Ar_obs'] = (GW_tst_scale['Ar_obs']-np.nanmean(GW_trn['Ar_obs']))/np.nanstd(GW_trn['Ar_obs'])
    GW_tst_scale['delPhi_obs'] = (GW_tst_scale['delPhi_obs']-np.nanmean(GW_trn['delPhi_obs']))/np.nanstd(GW_trn['delPhi_obs'])
    GW_tst_scale['Tmean_obs'] = (GW_tst_scale['Tmean_obs']-np.nanmean(GW_trn['Tmean_obs']))/np.nanstd(GW_trn['Tmean_obs'])

    
    #add the GW data to the y_dataset dataset
    preppedData = np.load(io_data_file)
    data = {k:v for  k, v in preppedData.items() if not k.startswith("GW")}

    data['GW_trn_reshape']=make_GW_dataset(GW_trn_scale,obs_trn.sel(date=slice(np.min(np.unique(preppedData['times_trn'])), np.max(np.unique(preppedData['times_trn'])))),gwVarList, offset=trn_offset)
    data['GW_tst_reshape']=make_GW_dataset(GW_tst_scale,obs_tst.sel(date=slice(np.min(np.unique(preppedData['times_tst'])), np.max(np.unique(preppedData['times_tst'])))),gwVarList, offset=tst_val_offset)
    data['GW_val_reshape']=make_GW_dataset(GW_val_scale,obs_val.sel(date=slice(np.min(np.unique(preppedData['times_val'])), np.max(np.unique(preppedData['times_val'])))),gwVarList, offset=tst_val_offset)

    data['GW_tst']=GW_tst
    data['GW_trn']=GW_trn
    data['GW_val']=GW_val
    data['GW_vars']=gwVarList
    data['gw_loss_type']=gw_loss_type
    data['GW_cols']=GW_trn.columns.values.astype('str')
    data['GW_mean']=np.nanmean(GW_trn[['Ar_obs','delPhi_obs','Tmean_obs']],axis=0)
    data['GW_std']=np.nanstd(GW_trn[['Ar_obs','delPhi_obs','Tmean_obs']],axis=0)
    np.savez_compressed(out_file, **data)

    
    
    #save the GW-only dataset
    #data2 = {}
    #data2['GW_tst']=GW_tst
    #data2['GW_trn']=GW_trn
    #data2['GW_val']=GW_val
    #data2['GW_cols']=GW_trn.columns.values.astype('str')
    #np.savez_compressed(out_file2, **data2)

def calc_amp_phi(thisData, water_temp_pred_col = "temp_c", tempType="pred"):
    """
    compiles temperature signal properties for predicted temperatures
    :param thisData: [dataset] dataset of predicted temperatures
    :returns: dataframe with signal properties by segment
    """
    segList = np.unique(thisData['seg_id_nat'])
    water_amp_preds = []
    water_phi_preds = []
    water_mean_preds = []
    for thisSeg in segList:
        amp, phi, amp_low, amp_high, phi_low, phi_high, Tmean = amp_phi(thisData.loc[thisData.seg_id_nat==thisSeg,"date"].values,thisData.loc[thisData.seg_id_nat==thisSeg,water_temp_pred_col],isWater=True, tempType = tempType)
        water_amp_preds.append(amp)
        water_phi_preds.append(phi)
        water_mean_preds.append(Tmean)
    return pd.DataFrame({'seg_id_nat':segList,'water_amp_pred':water_amp_preds,'water_phi_pred':water_phi_preds, 'Tmean_pred':water_mean_preds})

def make_decimal_date(date, ref_date = "1980-10-01"):
    """
    converts a list of dates to decimal years relative to a reference date
    :param date: array or list of dates
    :param ref_date: [str] reference date, see below for details before changing it
    :returns: list of decimal dates
    """
    
    #1980-10-01 is a reference date from which the decimal dates are calculated. Changing the time of year may require changing the calculation of phi. 
    # For details of if /how the phi calculation may need to change, see Appendix A in 
    # Johnson, Z.C., Johnson, B.G., Briggs, M.A., Snyder, C.D., Hitt, N.P., and Devine, W.D., 2021, 
    # Heed the data gap: Guidelines for using incomplete datasets in annual stream temperature analyses: 
    # Ecological Indicators, v. 122, p. 107229, http://www.sciencedirect.com/science/article/pii/S1470160X20311687.
    
    decimal_date = [float(x)/365 for x in ((date-np.datetime64(ref_date))/np.timedelta64(1, 'D'))]
    
    return decimal_date
    
def merge_pred_obs(gw_obs,obs_col,pred):
    """
    merges predicted and observed temperature signal properties into one dataframe
    :param gw_obs: [dataframe] dataframe of observed annual temperature signal properties by segment
    :param obs_col: [str] relevant column in the gw_obs dataframe
    :param pred: [dataframe] predicted values by segment
    :returns: dataframe with predictions and observations
    """
    obsDF = pd.DataFrame(gw_obs[obs_col],columns=gw_obs['GW_cols'])
    obsDF = obsDF.merge(pred)
    obsDF['Ar_pred']=obsDF['water_amp_pred']/obsDF['air_amp']
    obsDF['delPhi_pred'] = (obsDF['air_phi']-obsDF['water_phi_pred'])*365/(2*math.pi)
    return obsDF

def make_GW_dataset (GW_data,x_data,varList, offset=1):
    """
    prepares a GW-relevant dataset for the GW loss function that can be combined with y_true
    :param GW_data: [dataframe] dataframe of annual temperature signal properties by segment
    :param x_data: [str] observation dataset
    :param varList: [str] variables_to_log to keep in the final dataset
    :param offset: [float] offset for the dataset
    :returns: GW dataset that is reshaped to match the shape of the first 2 dimensions of the y_true dataset
    """
    #make a dataframe with all combinations of segment and date and then join the annual temperature signal properties dataframe to it
    prod = pd.DataFrame(product(np.unique(GW_data.seg_id_nat),x_data['date'].values),columns=['seg_id_nat','date'])

    prod = prod.merge(GW_data)
    
    #convert the date to decimal years 
    prod['dec_date']=make_decimal_date(prod.date)
    
    #precalculate sin(wt) and cos(wt) for the regression
    prod['sin_wt']=[math.sin(2*math.pi*x) for x in prod['dec_date']]
    prod['cos_wt']=[math.cos(2*math.pi*x) for x in prod['dec_date']]
    
    #reshape the resulting dataset
    obs2 = [x_data.sortby(["seg_id_nat", "date"])]
    obs2.append(prod.set_index(['date','seg_id_nat']).to_xarray())
    GW_ds = xr.merge(obs2, join="left")
    GW_ds = GW_ds[varList]
    GW_Arr = convert_batch_reshape(GW_ds, offset=offset)
    
    return GW_Arr
    
def calc_pred_ann_temp(GW_data,trn_data,tst_data, val_data,trn_output, tst_output,val_output):
    """
    calculates annual temperature signal properties using predicted temperatures
    :param GW_data: file of prepped GW only data
    :param trn_data, tst_data, val_data: [str] files with predicted temperatures from the training, testing, and validation partitions (feather)
    :param trn_output, tst_output, val_output: [str] output files for the calculated metrics for the training, testing, and validation partitions(csv)
    """
    gw_obs = np.load(GW_data)
    
    trn_preds = pd.read_feather(trn_data)
    tst_preds = pd.read_feather(tst_data)
    val_preds = pd.read_feather(val_data)

    gw_trn = calc_amp_phi(trn_preds,"temp_c","pred")
    gw_tst = calc_amp_phi(tst_preds,"temp_c","pred")
    gw_val = calc_amp_phi(val_preds,"temp_c","pred")
    
    gw_stats_trn = merge_pred_obs(gw_obs,'GW_trn',gw_trn)
    gw_stats_tst = merge_pred_obs(gw_obs,'GW_tst',gw_tst)
    gw_stats_val = merge_pred_obs(gw_obs,'GW_val',gw_val)
                       
    gw_stats_trn.to_csv(trn_output)
    gw_stats_tst.to_csv(tst_output)
    gw_stats_val.to_csv(val_output)
    
def calc_gw_metrics(trnFile,tstFile,valFile,outFile,figFile1, figFile2, pbm_name = "SNTemp"):
    """
    summarizeds GW metrics across all data partitions and creates summary figures
    :param trnFile,tstFile,valFile: [str] input files for the calculated metrics for the training, testing, and validation partitions(csv)
    :param outFile: output file for the summarized metrics (csv)
    :param figFile1, figFile2: output files for the summary scatterplot and boxplot figures
    """
    trnDF = pd.read_csv(trnFile)
    tstDF = pd.read_csv(tstFile)
    valDF = pd.read_csv(valFile)
    
    resultsDF = 0
    for i in range(3):
        if i==0:
            thisData=trnDF
            partition="trn"
        elif i==1:
            thisData = tstDF
            partition="tst"
        elif i==2:
            thisData = valDF
            partition="val"
        for thisVar in ['Ar','delPhi','Tmean']:
            tempDF = pd.DataFrame(calc_metrics(thisData[["{}_obs".format(thisVar),"{}_pred".format(thisVar)]].rename(columns={"{}_obs".format(thisVar):"obs","{}_pred".format(thisVar):"pred"}))).T
            tempDF['variable']=thisVar
            tempDF['partition']=partition
            tempDF['model']='RGCN'

            if type(resultsDF)==int:
                resultsDF = tempDF
            else:
                resultsDF = resultsDF.append(tempDF,ignore_index=True)
                
            tempDF = pd.DataFrame(calc_metrics(thisData[["{}_obs".format(thisVar),"{}_pbm".format(thisVar)]].rename(columns={"{}_obs".format(thisVar):"obs","{}_pbm".format(thisVar):"pred"}))).T
            tempDF['variable']=thisVar
            tempDF['partition']=partition
            tempDF['model']=pbm_name
            resultsDF = resultsDF.append(tempDF,ignore_index=True)
                
    resultsDF.to_csv(outFile,header=True, index=False)
    
    fig = plt.figure(figsize=(15, 15))
    partDict = {'Training':trnDF,'Testing':tstDF,'Validation':valDF}
    metricLst = ['Ar','delPhi','Tmean']
    thisFig = 0
    for thisPart in partDict.keys():
            thisData = partDict[thisPart]
            thisData['group']="Atmosphere"
            thisData.loc[thisData.delPhi_obs>=10,"group"]="Shallow"
            thisData.loc[(thisData.delPhi_obs<=10) & (thisData.Ar_obs<0.65),"group"]="Deep"

            for thisMetric in metricLst:
                thisFig = thisFig + 1
                ax = fig.add_subplot(len(partDict), len(metricLst), thisFig, aspect='equal')
                ax.set_title('{}, {}'.format(thisMetric, thisPart))
                ax.axline((np.nanmean(thisData['{}_pred'.format(thisMetric)]),np.nanmean(thisData['{}_pred'.format(thisMetric)])), slope=1.0,linewidth=1, color='black', label="1 to 1 line")
                colorDict = {"Atmosphere":"red","Shallow":"green","Deep":"blue"}
                for x in range(len(thisData['{}_obs'.format(thisMetric)])):
                    thisColor = colorDict[thisData.group[x]]
                    if thisMetric != 'Tmean':
                        ax.plot([thisData['{}_obs'.format(thisMetric+"_low")][x],thisData['{}_obs'.format(thisMetric+"_high")][x]],[thisData['{}_pred'.format(thisMetric)][x],thisData['{}_pred'.format(thisMetric)][x]], color=thisColor)
#                ax.scatter(x=thisData['{}_obs'.format(thisMetric)],y_dataset=thisData['{}_pred'.format(thisMetric)],label="RGCN",color="blue")
                for thisGroup in np.unique(thisData['group']):
                    thisColor = colorDict[thisGroup]
                    ax.scatter(x=thisData.loc[thisData.group==thisGroup,'{}_obs'.format(thisMetric)],y=thisData.loc[thisData.group==thisGroup,'{}_pred'.format(thisMetric)],label="RGCN - %s"%thisGroup,color=thisColor)
                
#                ax.scatter(x=thisData['{}_obs'.format(thisMetric)],y_dataset=thisData['{}_sntemp'.format(thisMetric)],label="SNTEMP",color="red")
                for i, label in enumerate(thisData.seg_id_nat):
                    ax.annotate(int(label), (thisData['{}_obs'.format(thisMetric)][i],thisData['{}_pred'.format(thisMetric)][i]))
                if thisFig==1:
                          ax.legend()
                ax.set_xlabel("Observed")
                ax.set_ylabel("Predicted")

    plt.savefig(figFile1)
    
    fig = plt.figure(figsize=(15, 15))
    partDict = {'Training':trnDF,'Testing':tstDF,'Validation':valDF}
    metricLst = ['Ar','delPhi']
    thisFig = 0
    for thisPart in partDict.keys():
            thisData = partDict[thisPart]
            for thisMetric in metricLst:
                thisFig = thisFig + 1
                colsToPlot = ['{}_obs'.format(thisMetric),'{}_pbm'.format(thisMetric),'{}_pred'.format(thisMetric)]
                nObs =["n: " + str(np.sum(np.isfinite(thisData[thisCol].values))) for thisCol in colsToPlot]
                ax = fig.add_subplot(len(partDict), len(metricLst), thisFig)
                ax.set_title('{}, {}'.format(thisMetric, thisPart))
                ax = thisData[colsToPlot].melt().boxplot(column=['value'],by=['variable'])
                # Add it to the plot
                pos = range(len(nObs))
                for tick,label in zip(pos,ax.get_xticklabels()):
                    ax.text(pos[tick],
                            np.nanmin(thisData[colsToPlot].values)-0.1*(np.nanmax(thisData[colsToPlot].values)-np.nanmin(thisData[colsToPlot].values)),
                            nObs[tick],
                            horizontalalignment='center',
                            weight='semibold')
                ax.set_ylim(np.nanmin(thisData[colsToPlot].values)-0.2*(np.nanmax(thisData[colsToPlot].values)-np.nanmin(thisData[colsToPlot].values)),np.nanmax(thisData[colsToPlot].values))

    plt.savefig(figFile2)
    <|MERGE_RESOLUTION|>--- conflicted
+++ resolved
@@ -39,13 +39,8 @@
     
     #remove water temps below 1C or above 45C to avoid complex freeze-thaw dynamics near 0 C and because >45C is likely erroneous  
     if isWater:
-<<<<<<< HEAD
         temp = [x if x>=1 or np.isnan(x) else 1 for x in temp]
-    
-=======
-        #temp = [x if x >=1 and x<=45 else np.nan for x in temp]
-        temp = [x if x>=1 else 1 for x in temp]
->>>>>>> a772398a
+
     x = [[math.sin(2*math.pi*j),math.cos(2*math.pi*j)] for j in date_decimal]
     
 
