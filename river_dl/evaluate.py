import pandas as pd
import numpy as np
from scipy.stats import pearsonr
from river_dl.postproc_utils import fmt_preds_obs


def filter_negative_preds(y_true, y_pred):
    """
    filters out negative predictions and prints a warning if there are >5% of predictions as negative
    :param y_true: [array-like] observed y_dataset values
    :param y_pred: [array-like] predicted y_dataset values
    :return: [array-like] filtered data
    """
    # print a warning if there are a lot of negatives
    n_negative = len(y_pred[y_pred < 0])
    perc_negative = n_negative / len(y_pred)
    if perc_negative > 0.05:
        print(
            f"Warning than 5% of predictions were negative {n_negative} of\
                {len(y_pred)}"
        )
    # filter out negative predictions
    y_true = np.where(y_pred < 0, np.nan, y_true)
    y_pred = np.where(y_pred < 0, np.nan, y_pred)
    return y_true, y_pred

def filter_nan_preds(y_true,y_pred):
    y_pred = y_pred[~np.isnan(y_true)]
    y_true = y_true[~np.isnan(y_true)]
    return(y_true, y_pred)

def nse_eval(y_true, y_pred):
    y_true, y_pred = filter_nan_preds(y_true,y_pred)
    mean = np.mean(y_true)
    deviation = y_true - mean
    error = y_pred-y_true
    numerator = np.sum(np.square(error))
    denominator = np.sum(np.square(deviation))
    return 1 - numerator / denominator


def rmse_eval(y_true, y_pred):
    y_true, y_pred = filter_nan_preds(y_true, y_pred)
    n = len(y_true)
    sum_squared_error = np.sum(np.square(y_pred-y_true))
    rmse = np.sqrt(sum_squared_error/n)
    return rmse

def bias_eval(y_true,y_pred):
    y_true, y_pred = filter_nan_preds(y_true, y_pred)
    bias = np.mean(y_pred-y_true)
    return bias

def rmse_logged(y_true, y_pred):
    """
    compute the rmse of the logged data
    :param y_true: [array-like] observed y_dataset values
    :param y_pred: [array-like] predicted y_dataset values
    :return: [float] the rmse of the logged data
    """
    y_true, y_pred = filter_nan_preds(y_true, y_pred)
    y_true, y_pred = filter_negative_preds(y_true, y_pred)
    return rmse_eval(np.log(y_true), np.log(y_pred))


def nse_logged(y_true, y_pred):
    """
    compute the rmse of the logged data
    :param y_true: [array-like] observed y_dataset values
    :param y_pred: [array-like] predicted y_dataset values
    :return: [float] the nse of the logged data
    """
    y_true, y_pred = filter_nan_preds(y_true, y_pred)
    y_true, y_pred = filter_negative_preds(y_true, y_pred)
    return nse_eval(np.log(y_true), np.log(y_pred))


def kge_eval(y_true, y_pred):
    y_true, y_pred = filter_nan_preds(y_true, y_pred)
    r, _ = pearsonr(y_pred, y_true)
    mean_true = np.mean(y_true)
    mean_pred = np.mean(y_pred)
    std_true = np.std(y_true)
    std_pred = np.std(y_pred)
    r_component = np.square(r - 1)
    std_component = np.square((std_pred / std_true) - 1)
    bias_component = np.square((mean_pred / mean_true) - 1)
    return 1 - np.sqrt(r_component + std_component + bias_component)


def filter_by_percentile(y_true, y_pred, percentile, less_than=True):
    """
    filter an array by a percentile of the observations. The data less than
    or greater than if `less_than=False`) will be changed to NaN
    :param y_true: [array-like] observed y_dataset values
    :param y_pred: [array-like] predicted y_dataset values
    :param percentile: [number] percentile number 0-100
    :param less_than: [bool] whether you want the data *less than* the
    percentile. If False, the data greater than the percentile will remain.
    :return: [array-like] filtered data
    """
    percentile_val = np.nanpercentile(y_true, percentile)
    if less_than:
        y_true_filt = np.where(y_true < percentile_val, y_true, np.nan)
        y_pred_filt = np.where(y_true < percentile_val, y_pred, np.nan)
    else:
        y_true_filt = np.where(y_true > percentile_val, y_true, np.nan)
        y_pred_filt = np.where(y_true > percentile_val, y_pred, np.nan)
    return y_true_filt, y_pred_filt


def percentile_metric(y_true, y_pred, metric, percentile, less_than=True):
    """
    compute an evaluation metric for a specified percentile of the observations
    :param y_true: [array-like] observed y_dataset values
    :param y_pred: [array-like] predicted y_dataset values
    :param metric: [function] metric function
    :param percentile: [number] percentile number 0-100
    :param less_than: [bool] whether you want the data *less than* the
    percentile. If False, the data greater than the percentile will remain.
    """
    y_true_filt, y_pred_filt = filter_by_percentile(
        y_true, y_pred, percentile, less_than
    )
    return metric(y_true_filt, y_pred_filt)


def calc_metrics(df):
    """
    calculate metrics (e.g., rmse and nse)
    :param df:[pd dataframe] dataframe of observations and predictions for
    one reach. dataframe must have columns "obs" and "pred"
    :return: [pd Series] various evaluation metrics (e.g., rmse and nse)
    """
    obs = df["obs"].values
    pred = df["pred"].values
    obs, pred = filter_nan_preds(obs, pred)

    if len(obs) > 10:
        metrics = {
            "rmse": rmse_eval(obs, pred),
            "nse": nse_eval(obs, pred),
            "rmse_top10": percentile_metric(
                obs, pred, rmse_eval, 90, less_than=False
            ),
            "rmse_bot10": percentile_metric(
                obs, pred, rmse_eval, 10, less_than=True
            ),
            "rmse_logged": rmse_logged(obs, pred),
            "mean_bias": bias_eval(obs,pred),
            "mean_bias_top10":percentile_metric(
                obs, pred, bias_eval, 90, less_than=False
            ),
            "mean_bias_bot10": percentile_metric(
                obs, pred, bias_eval, 10, less_than=True
            ),
            "nse_top10": percentile_metric(
                obs, pred, nse_eval, 90, less_than=False
            ),
            "nse_bot10": percentile_metric(
                obs, pred, nse_eval, 10, less_than=True
            ),
            "nse_logged": nse_logged(obs, pred),
            "kge": kge_eval(obs, pred),
            "rmse_logged": rmse_logged(obs, pred),
            "nse_top10": percentile_metric(obs, pred, nse_eval, 90, less_than=False),
            "nse_bot10": percentile_metric(obs, pred, nse_eval, 10, less_than=True),
            "nse_logged": nse_logged(obs, pred),
        }

    else:
        metrics = {
            "rmse": np.nan,
            "nse": np.nan,
            "rmse_top10": np.nan,
            "rmse_bot10": np.nan,
            "rmse_logged": np.nan,
            "mean_bias": np.nan,
            "mean_bias_top10": np.nan,
            "mean_bias_bot10": np.nan,
            "nse_top10": np.nan,
            "nse_bot10": np.nan,
            "nse_logged": np.nan,
            "kge": np.nan,
            "rmse_logged": np.nan,
            "nse_top10": np.nan,
            "nse_bot10": np.nan,
            "nse_logged": np.nan,
        }
    return pd.Series(metrics)


def partition_metrics(
        preds,
        obs_file,
        partition,
        spatial_idx_name="seg_id_nat",
        time_idx_name="date",
        group=None,
<<<<<<< HEAD
        id_dict=None,
        outfile=None
=======
        outfile=None,
        val_sites=None,
        test_sites=None,
>>>>>>> 13ad7420
):
    """
    calculate metrics for a certain group (or no group at all) for a given
    partition and variable
    :param preds: [str or DataFrame] path to predictions feather file or Pandas
    DataFrame of predictions
    :param obs_file: [str] path to observations zarr file
    :param partition: [str] data partition for which metrics are calculated
    :param spatial_idx_name: [str] name of column that is used for spatial
        index (e.g., 'seg_id_nat')
    :param time_idx_name: [str] name of column that is used for temporal index
        (usually 'time')
    :param group: [str or list] which group the metrics should be computed for.
    Currently only supports 'seg_id_nat' (segment-wise metrics), 'month'
    (month-wise metrics), ['seg_id_nat', 'month'] (metrics broken out by segment
    and month), and None (everything is left together)
    :param id_dict: [dict] dictionary of id_dict where dict keys are the id
    names and dict values are the id values. These are added as columns to the
    metrics information
    :param outfile: [str] file where the metrics should be written
    :param val_sites: [list] sites to exclude from training metrics
    :param test_sites: [list] sites to exclude from validation and training metrics
    :return: [pd dataframe] the condensed metrics
    """
    var_data = fmt_preds_obs(preds, obs_file, spatial_idx_name,
                             time_idx_name)
    var_metrics_list = []

    for data_var, data in var_data.items():
        data.reset_index(inplace=True)
        # mask out validation and test sites from trn partition
        if val_sites and partition == 'trn':
            data = data[~data[spatial_idx_name].isin(val_sites)]
        if test_sites and partition == 'trn':
            data = data[~data[spatial_idx_name].isin(test_sites)]
        # mask out test sites from val partition
        if test_sites and partition=='val':
            data = data[~data[spatial_idx_name].isin(test_sites)]

        if not group:
            metrics = calc_metrics(data)
            # need to convert to dataframe and transpose so it looks like the
            # others
            metrics = pd.DataFrame(metrics).T
        elif group == "seg_id_nat":
            metrics = data.groupby(spatial_idx_name).apply(calc_metrics).reset_index()
        elif group == "month":
            metrics = (
            data.groupby(
            data[time_idx_name].dt.month)
            .apply(calc_metrics)
            .reset_index()
            )
        elif group == ["seg_id_nat", "month"]:
            metrics = (
            data.groupby(
            [data[time_idx_name].dt.month,
            spatial_idx_name])
            .apply(calc_metrics)
            .reset_index()
            )
        else:
            raise ValueError("group value not valid")

        metrics["variable"] = data_var
        metrics["partition"] = partition
        if id_dict:
            for id_name, id_val in id_dict.items():
                metrics[id_name] = id_val
        var_metrics_list.append(metrics)
        var_metrics = pd.concat(var_metrics_list).round(6)
    if outfile:
        var_metrics.to_csv(outfile, header=True, index=False)
    return var_metrics


def combined_metrics(
    obs_file,
    pred_data=None,
    pred_trn=None,
    pred_val=None,
    pred_tst=None,
    val_sites=None,
    test_sites=None,
    spatial_idx_name="seg_id_nat",
    time_idx_name="date",
    group=None,
    id_dict=None,
    outfile=None,
):
    """
    calculate the metrics for flow and temp and training and test sets for a
    given grouping
    :param obs_file: [str] path to observations zarr file
<<<<<<< HEAD
    :param pred_data: [dict] dict where keys are partition labels and values 
    are the corresponding prediction data file or predictions as a pandas
    dataframe. If pred_data is provided, this will be used and none of
    pred_trn, pred_val, or pred_tst will be used.
    :param pred_trn: [str or DataFrame] path to training prediction feather file
    or training predictions as pandas dataframe
    :param pred_val: [str or DataFrame] path to validation prediction feather
    file or validation predictions as pandas dataframe
    :param pred_tst: [str or DataFrame] path to testing prediction feather file
    or test predictions as pandas dataframe
=======
    :param pred_trn: [str] path to training prediction feather file
    :param pred_val: [str] path to validation prediction feather file
    :param pred_tst: [str] path to testing prediction feather file
    :param val_sites: [list] sites to exclude from training metrics
    :param test_sites: [list] sites to exclude from validation and training metrics
>>>>>>> 13ad7420
    :param spatial_idx_name: [str] name of column that is used for spatial
        index (e.g., 'seg_id_nat')
    :param time_idx_name: [str] name of column that is used for temporal index
        (usually 'time')
    :param group: [str or list] which group the metrics should be computed for.
    Currently only supports 'seg_id_nat' (segment-wise metrics), 'month'
    (month-wise metrics), ['seg_id_nat', 'month'] (metrics broken out by segment
    and month), and None (everything is left together)
    :param id_dict: [dict] dictionary of id_dict where dict keys are the id
    names and dict values are the id values. These are added as columns to the
    metrics information
    :param outfile: [str] csv file where the metrics should be written
    :return: combined metrics
    """

    if pred_data and not all(v is None for v in [pred_trn, pred_val, pred_tst]):
        print("Warning: pred_data and pred_trn/_val/ or _tst were provided.\n"
                "Only pred_data will be used")

    if not pred_data:
        pred_data = {}
        if pred_trn:
            pred_data['trn'] = pred_trn
        if pred_val:
            pred_data['val'] = pred_trn
        if pred_tst:
            pred_data['tst'] = pred_trn

    if not pred_data:
        raise KeyError("No prediction data was provided")

    df_all = []
<<<<<<< HEAD
    for partition, preds in pred_data.items():
        metrics = partition_metrics(preds=preds,
                                    obs_file=obs_file,
                                    partition=partition,
                                    spatial_idx_name=spatial_idx_name,
                                    time_idx_name=time_idx_name,
                                    id_dict=id_dict,
                                    group=group)
        df_all.extend([metrics])
=======
    if pred_trn:
        trn_metrics = partition_metrics(pred_file=pred_trn,
                                        obs_file=obs_file,
                                        partition="trn",
                                        spatial_idx_name=spatial_idx_name,
                                        time_idx_name=time_idx_name,
                                        group=group,
                                        val_sites = val_sites,
                                        test_sites = test_sites)
        df_all.extend([trn_metrics])
    if pred_val:
        val_metrics = partition_metrics(pred_file=pred_val,
                                        obs_file=obs_file,
                                        partition="val",
                                        spatial_idx_name=spatial_idx_name,
                                        time_idx_name=time_idx_name,
                                        group=group,
                                        val_sites=val_sites,
                                        test_sites=test_sites)
        df_all.extend([val_metrics])
    if pred_tst:
        tst_metrics = partition_metrics(pred_file=pred_tst,
                                        obs_file=obs_file,
                                        partition="tst",
                                        spatial_idx_name=spatial_idx_name,
                                        time_idx_name=time_idx_name,
                                        group=group,
                                        val_sites=val_sites,
                                        test_sites=test_sites)
        df_all.extend([tst_metrics])
>>>>>>> 13ad7420
    df_all = pd.concat(df_all, axis=0)
    if outfile:
        df_all.to_csv(outfile, index=False)
    return df_all<|MERGE_RESOLUTION|>--- conflicted
+++ resolved
@@ -197,14 +197,11 @@
         spatial_idx_name="seg_id_nat",
         time_idx_name="date",
         group=None,
-<<<<<<< HEAD
         id_dict=None,
-        outfile=None
-=======
         outfile=None,
         val_sites=None,
         test_sites=None,
->>>>>>> 13ad7420
+
 ):
     """
     calculate metrics for a certain group (or no group at all) for a given
@@ -299,7 +296,6 @@
     calculate the metrics for flow and temp and training and test sets for a
     given grouping
     :param obs_file: [str] path to observations zarr file
-<<<<<<< HEAD
     :param pred_data: [dict] dict where keys are partition labels and values 
     are the corresponding prediction data file or predictions as a pandas
     dataframe. If pred_data is provided, this will be used and none of
@@ -310,13 +306,8 @@
     file or validation predictions as pandas dataframe
     :param pred_tst: [str or DataFrame] path to testing prediction feather file
     or test predictions as pandas dataframe
-=======
-    :param pred_trn: [str] path to training prediction feather file
-    :param pred_val: [str] path to validation prediction feather file
-    :param pred_tst: [str] path to testing prediction feather file
     :param val_sites: [list] sites to exclude from training metrics
     :param test_sites: [list] sites to exclude from validation and training metrics
->>>>>>> 13ad7420
     :param spatial_idx_name: [str] name of column that is used for spatial
         index (e.g., 'seg_id_nat')
     :param time_idx_name: [str] name of column that is used for temporal index
@@ -349,7 +340,6 @@
         raise KeyError("No prediction data was provided")
 
     df_all = []
-<<<<<<< HEAD
     for partition, preds in pred_data.items():
         metrics = partition_metrics(preds=preds,
                                     obs_file=obs_file,
@@ -357,40 +347,11 @@
                                     spatial_idx_name=spatial_idx_name,
                                     time_idx_name=time_idx_name,
                                     id_dict=id_dict,
-                                    group=group)
+                                    group=group,
+                                    val_sites = val_sites,
+                                    test_sites = test_sites)
         df_all.extend([metrics])
-=======
-    if pred_trn:
-        trn_metrics = partition_metrics(pred_file=pred_trn,
-                                        obs_file=obs_file,
-                                        partition="trn",
-                                        spatial_idx_name=spatial_idx_name,
-                                        time_idx_name=time_idx_name,
-                                        group=group,
-                                        val_sites = val_sites,
-                                        test_sites = test_sites)
-        df_all.extend([trn_metrics])
-    if pred_val:
-        val_metrics = partition_metrics(pred_file=pred_val,
-                                        obs_file=obs_file,
-                                        partition="val",
-                                        spatial_idx_name=spatial_idx_name,
-                                        time_idx_name=time_idx_name,
-                                        group=group,
-                                        val_sites=val_sites,
-                                        test_sites=test_sites)
-        df_all.extend([val_metrics])
-    if pred_tst:
-        tst_metrics = partition_metrics(pred_file=pred_tst,
-                                        obs_file=obs_file,
-                                        partition="tst",
-                                        spatial_idx_name=spatial_idx_name,
-                                        time_idx_name=time_idx_name,
-                                        group=group,
-                                        val_sites=val_sites,
-                                        test_sites=test_sites)
-        df_all.extend([tst_metrics])
->>>>>>> 13ad7420
+
     df_all = pd.concat(df_all, axis=0)
     if outfile:
         df_all.to_csv(outfile, index=False)
