--- conflicted
+++ resolved
@@ -342,7 +342,6 @@
                 obs, pred, rmse_masked, 90, less_than=False
             ),
             "rmse_bot10": percentile_metric(
-<<<<<<< HEAD
                 obs, pred, rmse, 10, less_than=True
             ).numpy(),
             "rmse_logged": rmse_logged(obs, pred).numpy(),
@@ -354,14 +353,12 @@
             ).numpy(),
             "nse_logged": nse_logged(obs, pred).numpy(),
             "kge": kge(obs, pred).numpy(),
-=======
                 obs, pred, rmse_masked, 10, less_than=True
             ),
             "rmse_logged": rmse_logged(obs, pred),
             "nse_top10": percentile_metric(obs, pred, nse, 90, less_than=False),
             "nse_bot10": percentile_metric(obs, pred, nse, 10, less_than=True),
             "nse_logged": nse_logged(obs, pred),
->>>>>>> 1c0801b0
         }
 
     else:
@@ -425,7 +422,6 @@
 
 
 def combined_metrics(
-<<<<<<< HEAD
     pred_trn,
     pred_tst,
     obs_temp,
@@ -433,9 +429,6 @@
     pred_ver=None,
     grp=None,
     outfile=None,
-=======
-    pred_trn, pred_tst, obs_temp, obs_flow, grp=None, outfile=None
->>>>>>> 1c0801b0
 ):
     """
     calculate the metrics for flow and temp and training and test sets for a
@@ -462,11 +455,7 @@
     return df_all
 
 
-<<<<<<< HEAD
-def plot_obs(prepped_data, variable, outfile, partition="trn"):
-=======
 def plot_train_obs(prepped_data, variable, outfile):
->>>>>>> 1c0801b0
     """
     plot training observations
     :param prepped_data: [str] path to npz file of prepped data
@@ -481,22 +470,6 @@
     _, seg_var = get_var_names(variable)
     df_piv = df.pivot(index="date", columns="seg_id_nat", values=seg_var)
     df_piv.dropna(axis=1, how="all", inplace=True)
-<<<<<<< HEAD
-    try:
-        df_piv.plot(subplots=True, figsize=(8, 12))
-    except TypeError:
-        fig, ax = plt.subplots()
-        ax.text(0.5, 0.5, "NO DATA")
-    plt.tight_layout()
-    plt.savefig(outfile)
-
-
-def plot_ts(pred_file, obs_file, variable, out_file):
-    combined = fmt_preds_obs(pred_file, obs_file, variable)
-    combined = combined.droplevel("seg_id_nat")
-    ax = combined.plot(alpha=0.65)
-=======
     df_piv.plot(subplots=True, figsize=(8, 12))
->>>>>>> 1c0801b0
     plt.tight_layout()
     plt.savefig(outfile)