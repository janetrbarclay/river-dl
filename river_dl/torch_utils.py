--- conflicted
+++ resolved
@@ -275,13 +275,6 @@
         
         rmse_loss = loss_function_main(data[:,:,:num_task],y_pred) + lambda_Ar*rmse_Ar +lambda_delPhi*rmse_delPhi
 
-<<<<<<< HEAD
-#        tf.debugging.assert_all_finite(
-#            rmse_loss, 'Nans is a bad loss to have. This might be because you are running the gw loss function on a GPU without requiring the CPU device or it might be an intermittent error that will be resolved by rerunning the train function'
-#        )
-=======
-        torch._assert(torch.all(torch.isfinite(rmse_loss)),'Nans is a bad loss to have. This might be because you are running the gw loss function on a GPU without requiring the CPU device or it might be an intermittent error that will be resolved by rerunning the train function')
->>>>>>> 32ba4ce5
         return rmse_loss
     return rmse_masked_combined_gw
 
